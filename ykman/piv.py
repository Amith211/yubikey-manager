# Copyright (c) 2017 Yubico AB
# All rights reserved.
#
#   Redistribution and use in source and binary forms, with or
#   without modification, are permitted provided that the following
#   conditions are met:
#
#    1. Redistributions of source code must retain the above copyright
#       notice, this list of conditions and the following disclaimer.
#    2. Redistributions in binary form must reproduce the above
#       copyright notice, this list of conditions and the following
#       disclaimer in the documentation and/or other materials provided
#       with the distribution.
#
# THIS SOFTWARE IS PROVIDED BY THE COPYRIGHT HOLDERS AND CONTRIBUTORS
# "AS IS" AND ANY EXPRESS OR IMPLIED WARRANTIES, INCLUDING, BUT NOT
# LIMITED TO, THE IMPLIED WARRANTIES OF MERCHANTABILITY AND FITNESS
# FOR A PARTICULAR PURPOSE ARE DISCLAIMED. IN NO EVENT SHALL THE
# COPYRIGHT HOLDER OR CONTRIBUTORS BE LIABLE FOR ANY DIRECT, INDIRECT,
# INCIDENTAL, SPECIAL, EXEMPLARY, OR CONSEQUENTIAL DAMAGES (INCLUDING,
# BUT NOT LIMITED TO, PROCUREMENT OF SUBSTITUTE GOODS OR SERVICES;
# LOSS OF USE, DATA, OR PROFITS; OR BUSINESS INTERRUPTION) HOWEVER
# CAUSED AND ON ANY THEORY OF LIABILITY, WHETHER IN CONTRACT, STRICT
# LIABILITY, OR TORT (INCLUDING NEGLIGENCE OR OTHERWISE) ARISING IN
# ANY WAY OUT OF THE USE OF THIS SOFTWARE, EVEN IF ADVISED OF THE
# POSSIBILITY OF SUCH DAMAGE.


from __future__ import absolute_import
from enum import IntEnum, unique
from .driver_ccid import APDUError, SW
from .util import (
    AID, Tlv, parse_tlvs,
    ensure_not_cve201715361_vulnerable_firmware_version)
from cryptography import x509
from cryptography.utils import int_to_bytes, int_from_bytes
from cryptography.hazmat.primitives import hashes
from cryptography.hazmat.primitives.ciphers import Cipher, algorithms, modes
from cryptography.hazmat.primitives.constant_time import bytes_eq
from cryptography.hazmat.primitives.asymmetric import rsa, ec, padding
from cryptography.hazmat.primitives.serialization import Encoding, PublicFormat
from cryptography.hazmat.primitives.kdf.pbkdf2 import PBKDF2HMAC
from cryptography.hazmat.backends import default_backend
from cryptography.x509.oid import NameOID
from collections import OrderedDict
from threading import Timer
import logging
import struct
import six
import os


logger = logging.getLogger(__name__)


@unique
class INS(IntEnum):
    VERIFY = 0x20
    CHANGE_REFERENCE = 0x24
    RESET_RETRY = 0x2c
    GENERATE_ASYMMETRIC = 0x47
    AUTHENTICATE = 0x87
    SEND_REMAINING = 0xc0
    GET_DATA = 0xcb
    PUT_DATA = 0xdb
    SET_MGMKEY = 0xff
    IMPORT_KEY = 0xfe
    GET_VERSION = 0xfd
    RESET = 0xfb
    SET_PIN_RETRIES = 0xfa
    ATTEST = 0xf9


@unique
class ALGO(IntEnum):
    TDES = 0x03
    RSA1024 = 0x06
    RSA2048 = 0x07
    ECCP256 = 0x11
    ECCP384 = 0x14

    @classmethod
    def from_public_key(cls, key):
        if isinstance(key, rsa.RSAPublicKey):
            return getattr(cls, 'RSA%d' % key.key_size)
        elif isinstance(key, ec.EllipticCurvePublicKey):
            curve_name = key.curve.name
            if curve_name == 'secp256r1':
                return cls.ECCP256
            elif curve_name == 'secp384r1':
                return cls.ECCP384
        raise UnsupportedAlgorithm(
            'Unsupported key type: %s' % type(key), key=key)

    @classmethod
    def from_string(cls, algorithm):
        if algorithm == 'RSA1024':
            return cls.RSA1024
        if algorithm == 'RSA2048':
            return cls.RSA2048
        if algorithm == 'ECCP256':
            return cls.ECCP256
        if algorithm == 'ECCP384':
            return cls.ECCP384
        raise UnsupportedAlgorithm(
            'Unsupported algorithm name: %s' % algorithm,
            algorithm_id=algorithm)

    @classmethod
    def is_rsa(cls, algorithm_int):
        # Implemented as "not not RSA" to reduce risk of false negatives if
        # more algorithms are added
        return not (
            algorithm_int == cls.TDES
            or algorithm_int == cls.ECCP256
            or algorithm_int == cls.ECCP384
        )


@unique
class SLOT(IntEnum):
    AUTHENTICATION = 0x9a
    CARD_MANAGEMENT = 0x9b
    SIGNATURE = 0x9c
    KEY_MANAGEMENT = 0x9d
    CARD_AUTH = 0x9e

    RETIRED1 = 0x82
    RETIRED2 = 0x83
    RETIRED3 = 0x84
    RETIRED4 = 0x85
    RETIRED5 = 0x86
    RETIRED6 = 0x87
    RETIRED7 = 0x88
    RETIRED8 = 0x89
    RETIRED9 = 0x8a
    RETIRED10 = 0x8b
    RETIRED11 = 0x8c
    RETIRED12 = 0x8d
    RETIRED13 = 0x8e
    RETIRED14 = 0x8f
    RETIRED15 = 0x90
    RETIRED16 = 0x91
    RETIRED17 = 0x92
    RETIRED18 = 0x93
    RETIRED19 = 0x94
    RETIRED20 = 0x95

    ATTESTATION = 0xf9


@unique
class OBJ(IntEnum):
    CAPABILITY = 0x5fc107
    CHUID = 0x5fc102
    AUTHENTICATION = 0x5fc105  # cert for 9a key
    FINGERPRINTS = 0x5fc103
    SECURITY = 0x5fc106
    FACIAL = 0x5fc108
    SIGNATURE = 0x5fc10a  # cert for 9c key
    KEY_MANAGEMENT = 0x5fc10b  # cert for 9d key
    CARD_AUTH = 0x5fc101  # cert for 9e key
    DISCOVERY = 0x7e
    KEY_HISTORY = 0x5fc10c
    IRIS = 0x5fc121

    RETIRED1 = 0x5fc10d
    RETIRED2 = 0x5fc10e
    RETIRED3 = 0x5fc10f
    RETIRED4 = 0x5fc110
    RETIRED5 = 0x5fc111
    RETIRED6 = 0x5fc112
    RETIRED7 = 0x5fc113
    RETIRED8 = 0x5fc114
    RETIRED9 = 0x5fc115
    RETIRED10 = 0x5fc116
    RETIRED11 = 0x5fc117
    RETIRED12 = 0x5fc118
    RETIRED13 = 0x5fc119
    RETIRED14 = 0x5fc11a
    RETIRED15 = 0x5fc11b
    RETIRED16 = 0x5fc11c
    RETIRED17 = 0x5fc11d
    RETIRED18 = 0x5fc11e
    RETIRED19 = 0x5fc11f
    RETIRED20 = 0x5fc120

    PIVMAN_DATA = 0x5fff00
    PIVMAN_PROTECTED_DATA = 0x5fc109  # Use slot for printed information.
    ATTESTATION = 0x5fff01

    @classmethod
    def from_slot(cls, slot):
        return getattr(cls, SLOT(slot).name)


@unique
class TAG(IntEnum):
    DYN_AUTH = 0x7c
    OBJ_ID = 0x5c
    OBJ_DATA = 0x53
    CERTIFICATE = 0x70
    CERT_INFO = 0x71
    ALGO = 0x80
    PIN_POLICY = 0xaa
    TOUCH_POLICY = 0xab
    LRC = 0xfe


@unique
class PIN_POLICY(IntEnum):
    DEFAULT = 0x0
    NEVER = 0x1
    ONCE = 0x2
    ALWAYS = 0x3

    @classmethod
    def from_string(cls, pin_policy):
        if pin_policy == 'DEFAULT':
            return cls.DEFAULT
        if pin_policy == 'NEVER':
            return cls.NEVER
        if pin_policy == 'ONCE':
            return cls.ONCE
        if pin_policy == 'ALWAYS':
            return cls.ALWAYS
        raise UnknownPinPolicy(pin_policy)


@unique
class TOUCH_POLICY(IntEnum):
    DEFAULT = 0x0
    NEVER = 0x1
    ALWAYS = 0x2
    CACHED = 0x3

    @classmethod
    def from_string(cls, touch_policy):
        if touch_policy == 'DEFAULT':
            return cls.DEFAULT
        if touch_policy == 'NEVER':
            return cls.NEVER
        if touch_policy == 'ALWAYS':
            return cls.ALWAYS
        if touch_policy == 'CACHED':
            return cls.CACHED
        raise UnknownTouchPolicy(touch_policy)


class AuthenticationFailed(Exception):
    def __init__(self, message, sw, applet_version):
        super().__init__(message)
        self.tries_left = (
            tries_left(sw, applet_version)
            if is_verify_fail(sw, applet_version)
            else None)


class AuthenticationBlocked(AuthenticationFailed):
    def __init__(self, message, sw):
        # Dummy applet_version since sw will always be "authentication blocked"
        super().__init__(message, sw, ())


class BadFormat(Exception):
    def __init__(self, message, bad_value):
        super().__init__(message)
        self.bad_value = bad_value


class UnsupportedAlgorithm(Exception):
    def __init__(self, message, algorithm_id=None, key=None, ):
        super().__init__(message)
        if algorithm_id is None and key is None:
            raise ValueError(
                'At least one of algorithm_id and key must be given.')

        self.algorithm_id = algorithm_id
        self.key = key


class UnknownPinPolicy(Exception):
    def __init__(self, policy_name):
        super().__init__(
            'Unsupported pin policy: %s' % policy_name)
        self.policy_name = policy_name


class UnknownTouchPolicy(Exception):
    def __init__(self, policy_name):
        super().__init__(
            'Unsupported touch policy: %s' % policy_name)
        self.policy_name = policy_name


class WrongPin(AuthenticationFailed):
    def __init__(self, sw, applet_version):
        super().__init__('Incorrect PIN', sw, applet_version)


class WrongPuk(AuthenticationFailed):
    def __init__(self, sw, applet_version):
        super().__init__('Incorrect PUK', sw, applet_version)


PIN = 0x80
PUK = 0x81

# 010203040506070801020304050607080102030405060708
DEFAULT_MANAGEMENT_KEY = b'\x01\x02\x03\x04\x05\x06\x07\x08' \
    + b'\x01\x02\x03\x04\x05\x06\x07\x08' \
    + b'\x01\x02\x03\x04\x05\x06\x07\x08'


def _parse_tlv_dict(data):
    return dict((tlv.tag, tlv.value) for tlv in parse_tlvs(data))


def _pack_pin(pin):
    if isinstance(pin, six.text_type):
        pin = pin.encode('utf8')
    if len(pin) > 8:
        raise BadFormat(
            'PIN/PUK too large (max 8 bytes, was %d)' % len(pin), pin)
    return pin.ljust(8, b'\xff')


def _get_key_data(key):
    if isinstance(key, rsa.RSAPrivateKey):
        if key.public_key().public_numbers().e != 65537:
            raise UnsupportedAlgorithm(
                'Unsupported RSA exponent: %d'
                % key.public_key().public_numbers().e,
                key=key)

        if key.key_size == 1024:
            algo = ALGO.RSA1024
            ln = 64
        elif key.key_size == 2048:
            algo = ALGO.RSA2048
            ln = 128
        else:
            raise UnsupportedAlgorithm(
                'Unsupported RSA key size: %d' % key.key_size, key=key)

        priv = key.private_numbers()
        data = Tlv(0x01, int_to_bytes(priv.p, ln)) + \
            Tlv(0x02, int_to_bytes(priv.q, ln)) + \
            Tlv(0x03, int_to_bytes(priv.dmp1, ln)) + \
            Tlv(0x04, int_to_bytes(priv.dmq1, ln)) + \
            Tlv(0x05, int_to_bytes(priv.iqmp, ln))
    elif isinstance(key, ec.EllipticCurvePrivateKey):
        if isinstance(key.curve, ec.SECP256R1):
            algo = ALGO.ECCP256
            ln = 32
        elif isinstance(key.curve, ec.SECP384R1):
            algo = ALGO.ECCP384
            ln = 48
        else:
            raise UnsupportedAlgorithm(
                    'Unsupported elliptic curve: %s', key.curve, key=key)
        priv = key.private_numbers()
        data = Tlv(0x06, int_to_bytes(priv.private_value, ln))
    else:
        raise UnsupportedAlgorithm('Unsupported key type!', key=key)
    return algo, data


def _dummy_key(algorithm):
    if algorithm == ALGO.RSA1024:
        return rsa.generate_private_key(65537, 1024, default_backend())
    if algorithm == ALGO.RSA2048:
        return rsa.generate_private_key(65537, 2048, default_backend())
    if algorithm == ALGO.ECCP256:
        return ec.generate_private_key(ec.SECP256R1(), default_backend())
    if algorithm == ALGO.ECCP384:
        return ec.generate_private_key(ec.SECP384R1(), default_backend())
    raise UnsupportedAlgorithm(
        'Unsupported algorithm: %s' % algorithm, algorithm_id=algorithm)


def _pkcs1_15_pad(algorithm, message):
    h = hashes.Hash(hashes.SHA256(), default_backend())
    h.update(message)
    t = b'\x30\x31\x30\x0d\x06\x09\x60\x86\x48\x01\x65\x03\x04\x02\x01\x05' + \
        b'\x00\x04\x20' + h.finalize()
    em_len = 128 if algorithm == ALGO.RSA1024 else 256
    f_len = em_len - len(t) - 3
    return b'\0\1' + b'\xff' * f_len + b'\0' + t


_sign_len_conditions = {
    ALGO.RSA1024: lambda ln: ln == 128,
    ALGO.RSA2048: lambda ln: ln == 256,
    ALGO.ECCP256: lambda ln: ln <= 32,
    ALGO.ECCP384: lambda ln: ln <= 48
}


_decrypt_len_conditions = {
    ALGO.RSA1024: lambda ln: ln == 128,
    ALGO.RSA2048: lambda ln: ln == 256,
    ALGO.ECCP256: lambda ln: ln == 65,
    ALGO.ECCP384: lambda ln: ln == 97
}


def _derive_key(pin, salt):
    kdf = PBKDF2HMAC(hashes.SHA1(), 24, salt, 10000, default_backend())
    return kdf.derive(pin.encode('utf-8'))


def generate_random_management_key():
    return os.urandom(24)


def is_verify_fail(sw, applet_version):
    if applet_version < (1, 0, 4):
        return 0x6300 <= sw <= 0x63ff
    else:
        return SW.is_verify_fail(sw)


def tries_left(sw, applet_version):
    if applet_version < (1, 0, 4):
        if sw == SW.AUTH_METHOD_BLOCKED:
            return 0

        if not is_verify_fail(sw, applet_version):
            raise ValueError(
                'Cannot read remaining tries from status word: %x' % sw)

        return sw & 0xff
    else:
        return SW.tries_left(sw)


class PivmanData(object):

    def __init__(self, raw_data=Tlv(0x80)):
        data = _parse_tlv_dict(Tlv(raw_data).value)
        self._flags = struct.unpack(
            '>B', data[0x81])[0] if 0x81 in data else None
        self.salt = data.get(0x82)
        self.pin_timestamp = struct.unpack('>I', data[0x83]) \
            if 0x83 in data else None

    def _get_flag(self, mask):
        return bool((self._flags or 0) & mask)

    def _set_flag(self, mask, value):
        if value:
            self._flags = (self._flags or 0) | mask
        elif self._flags is not None:
            self._flags &= ~mask

    @property
    def puk_blocked(self):
        return self._get_flag(0x01)

    @puk_blocked.setter
    def puk_blocked(self, value):
        self._set_flag(0x01, value)

    @property
    def mgm_key_protected(self):
        return self._get_flag(0x02)

    @mgm_key_protected.setter
    def mgm_key_protected(self, value):
        self._set_flag(0x02, value)

    def get_bytes(self):
        data = b''
        if self._flags is not None:
            data += Tlv(0x81, struct.pack('>B', self._flags))
        if self.salt is not None:
            data += Tlv(0x82, self.salt)
        if self.pin_timestamp is not None:
            data += Tlv(0x83, struct.pack('>I', self.pin_timestamp))
        return Tlv(0x80, data)


class PivmanProtectedData(object):

    def __init__(self, raw_data=Tlv(0x88)):
        data = _parse_tlv_dict(Tlv(raw_data).value)
        self.key = data.get(0x89)

    def get_bytes(self):
        data = b''
        if self.key is not None:
            data += Tlv(0x89, self.key)
        return Tlv(0x88, data)


class PivController(object):

    def __init__(self, driver):
        driver.select(AID.PIV)
        self._authenticated = False
        self._driver = driver
        self._version = self._read_version()
        self._update_pivman_data()

    def _update_pivman_data(self):
        try:
            self._pivman_data = PivmanData(self.get_data(OBJ.PIVMAN_DATA))
        except APDUError:
            self._pivman_data = PivmanData()

    @property
    def version(self):
        return self._version

    @property
    def has_protected_key(self):
        return self.has_derived_key or self.has_stored_key

    @property
    def has_derived_key(self):
        return self._pivman_data.salt is not None

    @property
    def has_stored_key(self):
        return self._pivman_data.mgm_key_protected

    @property
    def puk_blocked(self):
        return self._pivman_data.puk_blocked

    def send_cmd(self, ins, p1=0, p2=0, data=b'', check=SW.OK):
        while len(data) > 0xff:
            self._driver.send_apdu(0x10, ins, p1, p2, data[:0xff])
            data = data[0xff:]
        resp, sw = self._driver.send_apdu(0, ins, p1, p2, data, check=None)

        while (sw >> 8) == SW.MORE_DATA:
            more, sw = self._driver.send_apdu(
                0, INS.SEND_REMAINING, 0, 0, b'', check=None)
            resp += more

        if check is None:
            return resp, sw
        elif sw != check:
            raise APDUError(resp, sw)

        return resp

    def _read_version(self):
        return tuple(six.iterbytes(self.send_cmd(INS.GET_VERSION)))

    def _init_pivman_protected(self):
        try:
            self._pivman_protected_data = PivmanProtectedData(
                self.get_data(OBJ.PIVMAN_PROTECTED_DATA))
        except APDUError as e:
<<<<<<< HEAD
            if e.sw == SW.NOT_FOUND:
                # No data there, initialise a new object.
=======
            if e.sw == SW_APPLICATION_NOT_FOUND:
                # No data there, initialize a new object.
>>>>>>> 7dc9cab3
                self._pivman_protected_data = PivmanProtectedData()
            else:
                raise

    def verify(self, pin, touch_callback=None):
        try:
            self.send_cmd(INS.VERIFY, 0, PIN, _pack_pin(pin))
        except APDUError as e:
            if e.sw == SW.AUTH_METHOD_BLOCKED:
                raise AuthenticationBlocked('PIN is blocked.', e.sw)

            elif is_verify_fail(e.sw, self.version):
                raise WrongPin(e.sw, self.version)

            raise

        if self.has_derived_key and not self._authenticated:
            self.authenticate(
                _derive_key(pin, self._pivman_data.salt), touch_callback)
            self.verify(pin, touch_callback)

        if self.has_stored_key and not self._authenticated:
            self._init_pivman_protected()
            self.authenticate(self._pivman_protected_data.key, touch_callback)
            self.verify(pin, touch_callback)

    def change_pin(self, old_pin, new_pin):
        try:
            self.send_cmd(INS.CHANGE_REFERENCE, 0, PIN,
                          _pack_pin(old_pin) + _pack_pin(new_pin))
        except APDUError as e:
            if e.sw == SW.AUTH_METHOD_BLOCKED:
                raise AuthenticationBlocked('PIN is blocked.', e.sw)

            elif is_verify_fail(e.sw, self.version):
                raise WrongPin(e.sw, self.version)

            raise

        if self.has_derived_key:
            if not self._authenticated:
                self.authenticate(_derive_key(old_pin, self._pivman_data.salt))
            self.use_derived_key(new_pin)

    def change_puk(self, old_puk, new_puk):
        try:
            self.send_cmd(INS.CHANGE_REFERENCE, 0, PUK,
                          _pack_pin(old_puk) + _pack_pin(new_puk))
        except APDUError as e:
            if e.sw == SW.AUTH_METHOD_BLOCKED:
                raise AuthenticationBlocked('PUK is blocked.', e.sw)

            elif is_verify_fail(e.sw, self.version):
                raise WrongPuk(e.sw, self.version)

            raise

    def unblock_pin(self, puk, new_pin):
        try:
            self.send_cmd(
                INS.RESET_RETRY, 0, PIN, _pack_pin(puk) + _pack_pin(new_pin))
        except APDUError as e:
            if e.sw == SW.AUTH_METHOD_BLOCKED:
                raise AuthenticationBlocked('PUK is blocked.', e.sw)

            elif is_verify_fail(e.sw, self.version):
                raise WrongPuk(e.sw, self.version)

            raise

    def set_pin_retries(self, pin_retries, puk_retries):
        self.send_cmd(INS.SET_PIN_RETRIES, pin_retries, puk_retries)

    def use_derived_key(self, pin, touch=False):
        self.verify(pin)
        if not self.puk_blocked:
            self._block_puk()
            self._pivman_data.puk_blocked = True

        new_salt = os.urandom(16)
        new_key = _derive_key(pin, new_salt)
        self.send_cmd(INS.SET_MGMKEY, 0xff, 0xfe if touch else 0xff,
                      six.int2byte(ALGO.TDES) +
                      Tlv(SLOT.CARD_MANAGEMENT, new_key))
        self._pivman_data.salt = new_salt
        self.put_data(OBJ.PIVMAN_DATA, self._pivman_data.get_bytes())

    def set_pin_timestamp(self, timestamp):
        self._pivman_data.pin_timestamp = timestamp
        self.put_data(OBJ.PIVMAN_DATA, self._pivman_data.get_bytes())

    def authenticate(self, key, touch_callback=None):
        ct1 = self.send_cmd(INS.AUTHENTICATE, ALGO.TDES, SLOT.CARD_MANAGEMENT,
                            Tlv(TAG.DYN_AUTH, Tlv(0x80)))[4:12]
        backend = default_backend()
        try:
            cipher_key = algorithms.TripleDES(key)
        except ValueError:
            raise BadFormat('Management key must be exactly 24 bytes long, '
                            'was: {}'.format(len(key)), None)
        cipher = Cipher(cipher_key, modes.ECB(), backend)
        decryptor = cipher.decryptor()
        pt1 = decryptor.update(ct1) + decryptor.finalize()
        ct2 = os.urandom(8)

        if touch_callback is not None:
            touch_timer = Timer(0.500, touch_callback)
            touch_timer.start()

        try:
            pt2 = self.send_cmd(
                INS.AUTHENTICATE, ALGO.TDES, SLOT.CARD_MANAGEMENT,
                Tlv(TAG.DYN_AUTH, Tlv(0x80, pt1) + Tlv(0x81, ct2))
                )[4:12]

        except APDUError as e:
            if e.sw == SW.SECURITY_CONDITION_NOT_SATISFIED:
                raise AuthenticationFailed(
                    'Incorrect management key', e.sw, self.version)

            logger.error('Failed to authenticate management key.', exc_info=e)
            raise

        except Exception as e:
            logger.error('Failed to authenticate management key.', exc_info=e)
            raise

        finally:
            if touch_callback is not None:
                touch_timer.cancel()

        encryptor = cipher.encryptor()
        pt2_cmp = encryptor.update(ct2) + encryptor.finalize()
        if not bytes_eq(pt2, pt2_cmp):
            raise ValueError('Device challenge did not match!')
        self._authenticated = True

    def set_mgm_key(self, new_key, touch=False, store_on_device=False):
        # If the key should be protected by PIN and no key is given,
        # we generate a random key.
        if not new_key:
            if store_on_device:
                new_key = generate_random_management_key()
            else:
                raise ValueError('new_key was not given and '
                                 'store_on_device was not True')

        if len(new_key) != 24:
            raise BadFormat(
                'Management key must be exactly 24 bytes long, was: {}'.format(
                    len(new_key)),
                new_key)

        if store_on_device or (not store_on_device and self.has_stored_key):
            # Ensure we have access to protected data before overwriting key
            try:
                self._init_pivman_protected()
            except Exception as e:
                logger.debug('Failed to initialize protected pivman data',
                             exc_info=e)

                if store_on_device:
                    raise

        # Set the new management key
        self.send_cmd(
            INS.SET_MGMKEY, 0xff, 0xfe if touch else 0xff,
            six.int2byte(ALGO.TDES) + Tlv(SLOT.CARD_MANAGEMENT, new_key))
        if self.has_derived_key:
            # Clear salt for old derived keys.
            self._pivman_data.salt = None
        # Set flag for stored or not stored key.
        self._pivman_data.mgm_key_protected = store_on_device
        # Update readable pivman data
        self.put_data(OBJ.PIVMAN_DATA, self._pivman_data.get_bytes())
        if store_on_device:
            # Store key in protected pivman data
            self._pivman_protected_data.key = new_key
            self.put_data(
                OBJ.PIVMAN_PROTECTED_DATA,
                self._pivman_protected_data.get_bytes())
        elif not store_on_device and self.has_stored_key:
            # If new key should not be stored and there is an old stored key,
            # try to clear it.
            try:
                self._pivman_protected_data.key = None
                self.put_data(
                    OBJ.PIVMAN_PROTECTED_DATA,
                    self._pivman_protected_data.get_bytes())
            except APDUError as e:
                logger.debug("No PIN provided, can't clear key..", exc_info=e)
        # Update CHUID and CCC if not set
        try:
            self.get_data(OBJ.CAPABILITY)
        except APDUError as e:
            if e.sw == SW.NOT_FOUND:
                self.update_ccc()
            else:
                logger.debug("Failed to read CCC...", exc_info=e)
        try:
            self.get_data(OBJ.CHUID)
        except APDUError as e:
            if e.sw == SW.NOT_FOUND:
                self.update_chuid()
            else:
                logger.debug("Failed to read CHUID...", exc_info=e)

    def get_pin_tries(self):
        """
        Returns the number of PIN retries left,
        0 PIN authentication blocked. Note that 15 is the highest
        value that will be returned even if remaining tries is higher.
        """
        # Verify without PIN gives number of tries left.
        _, sw = self.send_cmd(INS.VERIFY, 0, PIN, check=None)
        return tries_left(sw, self.version)

    def _get_puk_tries(self):
        # A failed unblock pin will return number of PUK tries left,
        # but also uses one try.
        _, sw = self.send_cmd(INS.RESET_RETRY, 0, PIN, _pack_pin('')*2,
                              check=None)
        return tries_left(sw, self.version)

    def _block_pin(self):
        while self.get_pin_tries() > 0:
            self.send_cmd(INS.VERIFY, 0, PIN, _pack_pin(''), check=None)

    def _block_puk(self):
        while self._get_puk_tries() > 0:
            self.send_cmd(INS.RESET_RETRY, 0, PIN, _pack_pin('')*2, check=None)

    def reset(self):
        self._block_pin()
        self._block_puk()
        self.send_cmd(INS.RESET)
        self._update_pivman_data()

    def get_data(self, object_id):
        id_bytes = struct.pack(b'>I', object_id).lstrip(b'\0')
        tlv = Tlv(self.send_cmd(INS.GET_DATA, 0x3f, 0xff,
                                Tlv(TAG.OBJ_ID, id_bytes)))
        if tlv.tag != TAG.OBJ_DATA:
            raise ValueError('Wrong tag in response data!')
        return tlv.value

    def put_data(self, object_id, data):
        id_bytes = struct.pack(b'>I', object_id).lstrip(b'\0')
        self.send_cmd(INS.PUT_DATA, 0x3f, 0xff, Tlv(TAG.OBJ_ID, id_bytes) +
                      Tlv(TAG.OBJ_DATA, data))

    def generate_key(self, slot, algorithm, pin_policy=PIN_POLICY.DEFAULT,
                     touch_policy=TOUCH_POLICY.DEFAULT):

        if ALGO.is_rsa(algorithm):
            ensure_not_cve201715361_vulnerable_firmware_version(self.version)

        data = Tlv(TAG.ALGO, six.int2byte(algorithm))
        if pin_policy:
            data += Tlv(TAG.PIN_POLICY, six.int2byte(pin_policy))
        if touch_policy:
            data += Tlv(TAG.TOUCH_POLICY, six.int2byte(touch_policy))
        data = Tlv(0xac, data)
        resp = self.send_cmd(INS.GENERATE_ASYMMETRIC, 0, slot, data)
        if algorithm in [ALGO.RSA1024, ALGO.RSA2048]:
            data = _parse_tlv_dict(Tlv(resp[1:]).value)
            return rsa.RSAPublicNumbers(
                int_from_bytes(data[0x82], 'big'),
                int_from_bytes(data[0x81], 'big')
            ).public_key(default_backend())
        elif algorithm in [ALGO.ECCP256, ALGO.ECCP384]:
            curve = ec.SECP256R1 if algorithm == ALGO.ECCP256 else ec.SECP384R1
            return ec.EllipticCurvePublicNumbers.from_encoded_point(
                curve(),
                resp[5:]
            ).public_key(default_backend())

        raise UnsupportedAlgorithm(
            'Invalid algorithm: %s'.format(algorithm),
            algorithm_id=algorithm)

    def generate_self_signed_certificate(
            self, slot, public_key, common_name, valid_from, valid_to,
            touch_callback=None):

        algorithm = ALGO.from_public_key(public_key)

        builder = x509.CertificateBuilder()
        builder = builder.public_key(public_key)
        builder = builder.subject_name(
            x509.Name([x509.NameAttribute(NameOID.COMMON_NAME, common_name), ]))

        # Same as subject on self-signed certificates.
        builder = builder.issuer_name(
            x509.Name([x509.NameAttribute(NameOID.COMMON_NAME, common_name), ]))

        # x509.random_serial_number added in cryptography 1.6
        serial = int_from_bytes(os.urandom(20), 'big') >> 1
        builder = builder.serial_number(serial)

        builder = builder.not_valid_before(valid_from)
        builder = builder.not_valid_after(valid_to)

        try:
            cert = self.sign_cert_builder(
                slot, algorithm, builder, touch_callback)
        except APDUError as e:
            logger.error('Failed to generate certificate for slot %s', slot,
                         exc_info=e)
            raise

        # Verify that the public key used in the certificate
        # is from the same keypair as the private key.
        cert_signature = cert.signature
        cert_bytes = cert.tbs_certificate_bytes
        if isinstance(public_key, rsa.RSAPublicKey):
            public_key.verify(
                cert_signature, cert_bytes, padding.PKCS1v15(),
                cert.signature_hash_algorithm)
        elif isinstance(public_key, ec.EllipticCurvePublicKey):
            public_key.verify(
                cert_signature, cert_bytes,
                ec.ECDSA(cert.signature_hash_algorithm))
        self.import_certificate(slot, cert)

    def generate_certificate_signing_request(self, slot, public_key, subject,
                                             touch_callback=None):
        builder = x509.CertificateSigningRequestBuilder()
        builder = builder.subject_name(
            x509.Name([x509.NameAttribute(NameOID.COMMON_NAME, subject), ]))

        try:
            return self.sign_csr_builder(
                slot, public_key, builder, touch_callback=touch_callback)
        except APDUError as e:
            logger.error(
                'Failed to generate Certificate Signing Request for slot %s',
                slot, exc_info=e)
            raise

    def import_key(self, slot, key, pin_policy=PIN_POLICY.DEFAULT,
                   touch_policy=TOUCH_POLICY.DEFAULT):
        algorithm, data = _get_key_data(key)
        if pin_policy:
            data += Tlv(TAG.PIN_POLICY, six.int2byte(pin_policy))
        if touch_policy:
            data += Tlv(TAG.TOUCH_POLICY, six.int2byte(touch_policy))
        self.send_cmd(INS.IMPORT_KEY, algorithm, slot, data)
        return algorithm

    def import_certificate(self, slot, certificate):
        cert_data = certificate.public_bytes(Encoding.DER)
        self.put_data(OBJ.from_slot(slot), Tlv(TAG.CERTIFICATE, cert_data) +
                      Tlv(TAG.CERT_INFO, b'\0') + Tlv(TAG.LRC))
        self.update_chuid()

    def read_certificate(self, slot):
        data = _parse_tlv_dict(self.get_data(OBJ.from_slot(slot)))
        if TAG.CERT_INFO in data:  # Not available in attestation slot
            if data[TAG.CERT_INFO] != b'\0':
                raise ValueError('Compressed certificates are not supported!')
        return x509.load_der_x509_certificate(data[TAG.CERTIFICATE],
                                              default_backend())

    def delete_certificate(self, slot):
        self.put_data(OBJ.from_slot(slot), b'')

    def attest(self, slot):
        return x509.load_der_x509_certificate(self.send_cmd(INS.ATTEST, slot),
                                              default_backend())

    def _raw_sign_decrypt(self, slot, algorithm, payload, condition):
        if not condition(len(payload.value)):
            raise BadFormat(
                'Input has invalid length for algorithm %s' % algorithm,
                len(payload.value))

        data = Tlv(TAG.DYN_AUTH, Tlv(0x82) + payload)
        resp = self.send_cmd(INS.AUTHENTICATE, algorithm, slot, data)
        return Tlv(Tlv(resp).value).value

    def sign_raw(self, slot, algorithm, message):
        return self._raw_sign_decrypt(slot, algorithm, Tlv(0x81, message),
                                      _sign_len_conditions[algorithm])

    def sign(self, slot, algorithm, message):
        if algorithm in (ALGO.RSA1024, ALGO.RSA2048):
            message = _pkcs1_15_pad(algorithm, message)
        elif algorithm in (ALGO.ECCP256, ALGO.ECCP384):
            h = hashes.Hash(hashes.SHA256(), default_backend())
            h.update(message)
            message = h.finalize()
        return self.sign_raw(slot, algorithm, message)

    def decrypt_raw(self, slot, algorithm, message):
        return self._raw_sign_decrypt(slot, algorithm, Tlv(0x85, message),
                                      _decrypt_len_conditions[algorithm])

    def list_certificates(self):
        certs = OrderedDict()
        for slot in set(SLOT) - {SLOT.CARD_MANAGEMENT, SLOT.ATTESTATION}:
            try:
                certs[slot] = self.read_certificate(slot)
            except APDUError:
                pass
        return certs

    def update_chuid(self):
        self.put_data(
            OBJ.CHUID,
            Tlv(0x30, b'\xd4\xe7\x39\xda\x73\x9c\xed\x39\xce\x73\x9d\x83\x68'
                b'\x58\x21\x08\x42\x10\x84\x21\x38\x42\x10\xc3\xf5') +
            Tlv(0x34, os.urandom(16)) +
            Tlv(0x35, b'\x32\x30\x33\x30\x30\x31\x30\x31') +
            Tlv(0x3e) +
            Tlv(TAG.LRC)
        )

    def update_ccc(self):
        self.put_data(
            OBJ.CAPABILITY,
            Tlv(0xf0, b'\xa0\x00\x00\x01\x16\xff\x02' + os.urandom(14)) +
            Tlv(0xf1, b'\x21') +
            Tlv(0xf2, b'\x21') +
            Tlv(0xf3) +
            Tlv(0xf4, b'\x00') +
            Tlv(0xf5, b'\x10') +
            Tlv(0xf6) +
            Tlv(0xf7) +
            Tlv(0xfa) +
            Tlv(0xfb) +
            Tlv(0xfc) +
            Tlv(0xfd) +
            Tlv(TAG.LRC)
        )

    def sign_cert_builder(self, slot, algorithm, builder, touch_callback=None):
        dummy_key = _dummy_key(algorithm)
        cert = builder.sign(dummy_key, hashes.SHA256(), default_backend())

        if touch_callback is not None:
            touch_timer = Timer(0.500, touch_callback)
            touch_timer.start()

        sig = self.sign(slot, algorithm, cert.tbs_certificate_bytes)

        if touch_callback is not None:
            touch_timer.cancel()

        seq = parse_tlvs(Tlv(cert.public_bytes(Encoding.DER)).value)
        # Replace signature, add unused bits = 0
        seq[2] = Tlv(seq[2].tag, b'\0' + sig)
        # Re-assemble sequence
        der = Tlv(0x30, b''.join(seq))

        return x509.load_der_x509_certificate(der, default_backend())

    def sign_csr_builder(self, slot, public_key, builder, touch_callback=None):
        algorithm = ALGO.from_public_key(public_key)
        dummy_key = _dummy_key(algorithm)
        csr = builder.sign(dummy_key, hashes.SHA256(), default_backend())
        seq = parse_tlvs(Tlv(csr.public_bytes(Encoding.DER)).value)

        # Replace public key
        pub_format = PublicFormat.PKCS1 if algorithm.name.startswith('RSA') \
            else PublicFormat.SubjectPublicKeyInfo
        dummy_bytes = dummy_key.public_key().public_bytes(
            Encoding.DER, pub_format)
        pub_bytes = public_key.public_bytes(Encoding.DER, pub_format)
        seq[0] = seq[0].replace(dummy_bytes, pub_bytes)

        if touch_callback is not None:
            touch_timer = Timer(0.500, touch_callback)
            touch_timer.start()

        sig = self.sign(slot, algorithm, seq[0])

        if touch_callback is not None:
            touch_timer.cancel()

        # Replace signature, add unused bits = 0
        seq[2] = Tlv(seq[2].tag, b'\0' + sig)
        # Re-assemble sequence
        der = Tlv(0x30, b''.join(seq))

        return x509.load_der_x509_csr(der, default_backend())

    @property
    def supports_pin_policies(self):
        return self.version >= (4, 0, 0)

    @property
    def supported_touch_policies(self):
        if self.version < (4, 0, 0):
            return []  # Touch policy not supported on NEO.
        elif self.version < (4, 3, 0):
            return [TOUCH_POLICY.DEFAULT, TOUCH_POLICY.NEVER,
                    TOUCH_POLICY.ALWAYS]  # Cached policy was added in 4.3
        else:
            return [policy for policy in TOUCH_POLICY]<|MERGE_RESOLUTION|>--- conflicted
+++ resolved
@@ -555,13 +555,8 @@
             self._pivman_protected_data = PivmanProtectedData(
                 self.get_data(OBJ.PIVMAN_PROTECTED_DATA))
         except APDUError as e:
-<<<<<<< HEAD
             if e.sw == SW.NOT_FOUND:
                 # No data there, initialise a new object.
-=======
-            if e.sw == SW_APPLICATION_NOT_FOUND:
-                # No data there, initialize a new object.
->>>>>>> 7dc9cab3
                 self._pivman_protected_data = PivmanProtectedData()
             else:
                 raise
