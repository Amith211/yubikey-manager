--- conflicted
+++ resolved
@@ -2,18 +2,13 @@
 * Version 3.1.1 (unreleased)
  ** Add support for YubiKey 5C NFC
  ** OpenPGP: set-touch now performs compatibility checks before prompting for PIN
-<<<<<<< HEAD
- ** OpenPGP: Improved error messages in set-touch
+ ** OpenPGP: Improve error messages and documentation for set-touch
  ** PIV: read-object command no longer adds a trailing newline
- ** Bug fix: Fixed crash in OtpController.prepare_upload_key() error parsing
-=======
- ** OpenPGP: Improve error messages and documentation for set-touch
  ** Improve error handling when pcscd is not running
  ** CLI: Hint at missing permissions when opening a device fails
  ** Windows: Improve how .DLL files are loaded.
  ** Bugfix: set-touch now accepts the cached-fixed option
  ** Bugfix: Fix crash in OtpController.prepare_upload_key() error parsing
->>>>>>> 32a56c33
 
 * Version 3.1.0 (released 2019-08-20)
  ** Add support for YubiKey 5Ci
